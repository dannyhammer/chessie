/*
 * This Source Code Form is subject to the terms of the Mozilla Public
 * License, v. 2.0. If a copy of the MPL was not distributed with this
 * file, You can obtain one at https://mozilla.org/MPL/2.0/.
 */

use std::{
    fmt::{self, Write},
    ops::Deref,
    str::FromStr,
};

use anyhow::Result;

use super::{
    bishop_attacks, bishop_rays, compute_attacks_by, king_attacks, knight_attacks, pawn_attacks,
    pawn_pushes, queen_attacks, ray_between, ray_containing, rook_attacks, rook_rays, Bitboard,
    Color, File, Move, MoveGenIter, MoveKind, MoveList, Piece, PieceKind, Position, Rank, Square,
};

/// A game of chess.
///
/// This type encapsulates a [`Position`] and adds metadata about piece movements, such as all pieces currently checking the side-to-move's King.
/// It is the primary type for working with a chess game, and is suitable for use in engines.
///
/// The basic methods you're probably looking for are [`Game::from_fen`], [`Game::make_move`], and [`Game::get_legal_moves`].
/// You may also want to take a look at [`MoveGenIter`] for generating and enumerating moves one-by-one.
#[derive(Clone, Copy, PartialEq, Eq)]
pub struct Game {
    /// The current [`Position`] of the game, including piece layouts, castling rights, turn counters, etc.
    position: Position,

    /// All squares whose pieces are attacking the side-to-move's King.
    checkers: Bitboard,

    /// If `self.checkers` is empty, this is [`Bitboard::FULL_BOARD`].
    /// Otherwise, it is the path from every checker to the side-to-move's King.
    /// Because, if we're in check, we must either capture or block the checker.
    checkmask: Bitboard,

    /// All pieces that are the sole blocker between the King and an enemy slider.
    pinned: Bitboard,

    /// All squares (pseudo-legally) attacked by a specific color.
    // attacks_by_color: [Bitboard; Color::COUNT],

    /// Pseudo-legal attacks from every given square on the board.
    // attacks_by_square: [Bitboard; Square::COUNT],

    /// The square where the side-to-move's King resides.
    king_square: Square,
}

impl Game {
    /// Creates a new [`Game`] from  the provided [`Position`].
    #[inline(always)]
    pub fn new(position: Position) -> Self {
        /*
        // Compute attack/defend maps by square and color
        let color = position.side_to_move();
        let blockers = position.occupied();

        let mut attacks_by_color = [Bitboard::EMPTY_BOARD; Color::COUNT];
        let mut attacks_by_square = [Bitboard::EMPTY_BOARD; Square::COUNT];

        for square in blockers {
            let piece = position.piece_at(square).unwrap();
            let default_attacks = attacks_for(piece, square, blockers);
            attacks_by_square[square] = default_attacks;
            attacks_by_color[color] |= default_attacks;
        }
        */

        let mut game = Self {
            position,
            checkers: Bitboard::EMPTY_BOARD,
            checkmask: Bitboard::EMPTY_BOARD,
            pinned: Bitboard::EMPTY_BOARD,
            // attacks_by_color,
            // attacks_by_square,
            king_square: Square::default(),
        };

        game.recompute_legal_masks();
        game
    }

    /// Creates a new [`Game`] from the provided FEN string.
    #[inline(always)]
    pub fn from_fen(fen: &str) -> Result<Self> {
        Ok(Self::new(Position::from_fen(fen)?))
    }

    /// Converts a [Scharnagl Number](https://en.wikipedia.org/wiki/Fischer_random_chess_numbering_scheme#Direct_derivation) to a Chess960 starting position.
    ///
    /// # Panics
    ///
    /// If `n >= 960`, as there are only 960 valid starting positions.
    ///
    /// # Examples
    /// ```
    /// # use chessie::*;
    /// // 518 is the Scharnagl number for startpos
<<<<<<< HEAD
    /// let startpos = Game::from_960(518);
    /// assert_eq!(startpos, Game::from_fen(FEN_STARTPOS).unwrap());
    /// ```
    #[inline(always)]
    pub fn from_960(n: usize) -> Self {
        Self::new(Position::from_d960(n, n))
=======
    /// let startpos = Game::from_frc(518);
    /// assert_eq!(startpos, Game::from_fen(FEN_STARTPOS).unwrap());
    /// ```
    #[inline(always)]
    pub fn from_frc(n: usize) -> Self {
        Self::new(Position::from_dfrc(n, n))
>>>>>>> 851a9096
    }

    /// Converts a pair of [Scharnagl Numbers](https://en.wikipedia.org/wiki/Fischer_random_chess_numbering_scheme#Direct_derivation) to a Double Fischer Random Chess starting position.
    ///
    /// # Panics
    ///
    /// If either Scharnagl number `>= 960`, as there are only 960 valid starting positions.
    #[inline(always)]
<<<<<<< HEAD
    pub fn from_d960(white_scharnagl: usize, black_scharnagl: usize) -> Self {
        Self::new(Position::from_d960(white_scharnagl, black_scharnagl))
=======
    pub fn from_dfrc(white_scharnagl: usize, black_scharnagl: usize) -> Self {
        Self::new(Position::from_dfrc(white_scharnagl, black_scharnagl))
>>>>>>> 851a9096
    }

    /// Copies `self` and returns a [`Game`] after having applied the provided [`Move`].
    #[inline(always)]
    pub fn with_move_made(&self, mv: Move) -> Self {
        let mut copied = *self;
        copied.make_move(mv);
        copied
    }

    /*
    /// Returns `true` if the game is in a position that is identical to a position it has been in before.
    ///
    /// This is useful for checking repetitions.
    ///
    ///
    /// # Example
    /// ```
    /// # use chessie::{Game, Move};
    /// let mut game = Game::default();
    /// game.make_move(Move::from_uci(&game, "b1a3").unwrap());
    /// assert_eq!(game.is_repetition(), false);
    /// game.make_move(Move::from_uci(&game, "b8a6").unwrap());
    /// assert_eq!(game.is_repetition(), false);
    /// game.make_move(Move::from_uci(&game, "a3b1").unwrap());
    /// assert_eq!(game.is_repetition(), false);
    /// game.make_move(Move::from_uci(&game, "a6b8").unwrap());
    /// assert_eq!(game.is_repetition(), true);
    /// ```
    pub fn is_repetition(&self) -> bool {
        for prev in self.history.iter().rev().skip(1).step_by(2) {
            if *prev == self.key() {
                return true;
            }
        }

        false
    }
     */

    /// Toggles the side to move of the current position.
    ///
    /// This is equivalent to playing a nullmove.
    ///
    /// # Example
    /// ```
    /// # use chessie::*;
    /// let mut game = Game::default();
    /// assert_eq!(game.to_fen(), "rnbqkbnr/pppppppp/8/8/8/8/PPPPPPPP/RNBQKBNR w KQkq - 0 1");
    /// game.toggle_side_to_move();
    /// assert_eq!(game.to_fen(), "rnbqkbnr/pppppppp/8/8/8/8/PPPPPPPP/RNBQKBNR b KQkq - 0 1");
    /// ```
    #[inline(always)]
    pub fn toggle_side_to_move(&mut self) {
        self.position.toggle_side_to_move();
        self.recompute_legal_masks();
    }

    /// Applies the move, if it is legal to make. If it is not legal, returns an `Err` explaining why.
    #[inline(always)]
    pub fn make_move_checked(&mut self, mv: Move) -> Result<()> {
        self.check_pseudo_legality_of(mv)?;
        self.make_move(mv);
        Ok(())
    }

    /// Recomputes legal metadata (checkers, checkmask, pinmask, etc.).
    #[inline(always)]
    fn recompute_legal_masks(&mut self) {
        let color = self.side_to_move();
        let opponent = color.opponent();
        let occupied = self.occupied();

        self.king_square = self.king(color).to_square_unchecked();

        // Reset the pinmask and checkmask
        self.pinned = Bitboard::EMPTY_BOARD;
        // Sanity check; no move can capture the enemy King, so his square is removed
        self.checkmask = self.enemy_or_empty(color) ^ self.king(opponent);

        // Starting off, the easiest checkers to find are Knights and Pawns; just the overlap of their attacks from the King and themselves.
        self.checkers = self.knights(opponent) & knight_attacks(self.king_square)
            | self.pawns(opponent) & pawn_attacks(self.king_square, color);

        // By pretending that there is a Rook/Bishop at our King that can attack without blockers,
        //  we can find all possible sliding attacks *to* the King,
        //  which lets us figure out who our checkers are and what pieces are pinned.
        let enemy_sliding_attacks = rook_rays(self.king_square) & self.orthogonal_sliders(opponent)
            | bishop_rays(self.king_square) & self.diagonal_sliders(opponent);

        // Examine every square that this Rook/Bishop can attack, so that we can figure out if it's a checker or if there are any pinned pieces.
        for attacker in enemy_sliding_attacks {
            // Get a ray between this square and the attacker square, excluding both pieces
            let ray = ray_between(self.king_square, attacker);

            // Whether the piece is a checker or pinned depends on how many pieces are in the ray
            match (ray & occupied).population() {
                // There are no pieces between the attacker and the King, so the attacker is a checker
                0 => self.checkers |= attacker,

                // The piece is not (necessarily) adjacent, but is on a ray to the King, so it is pinned
                1 => self.pinned |= ray & self.color(color), // Enemy pieces can't be pinned!

                // Since we can't move two pieces off of the same ray in the same turn, we don't care about populations higher than 1
                _ => {}
            }
        }

        // If there are any checkers, we need to update the checkmask
        if self.checkers.is_nonempty() {
            // Start with the checkers so they are included in the checkmask (since there is no ray between a King and a Knight)
            self.checkmask = self.checkers ^ self.king(opponent);

            // There is *usually* less than two checkers, so this rarely loops.
            for checker in self.checkers {
                self.checkmask |= ray_between(self.king_square, checker);
            }
        }
    }

    /// Converts the provided string to a [`Move`], if possible, and applies it to the game.
    ///
    /// Equivalent to calling [`Move::from_uci`] and [`Game::make_move`].
    #[inline(always)]
    pub fn make_move_uci(&mut self, mv_str: &str) -> Result<()> {
        let mv = Move::from_uci(self, mv_str)?;
        self.make_move(mv);
        Ok(())
    }

    /// Applies the provided [`Move`]. No enforcement of legality.
    #[inline(always)]
    pub fn make_move(&mut self, mv: Move) {
        // Actually make the move
        self.position.make_move(mv);

        // Now update movegen metadata
        self.recompute_legal_masks();
    }

    /// Applies the provided [`Move`]s. No enforcement of legality.
    #[inline(always)]
    pub fn make_moves(&mut self, moves: impl IntoIterator<Item = Move>) {
        for mv in moves {
            self.make_move(mv);
        }
    }

    /// Fetch the internal [`Position`] of this [`Game`].
    #[inline(always)]
    pub const fn position(&self) -> &Position {
        &self.position
    }

    /// Fetch a [`Bitboard`] of all squares currently putting the side-to-move's King in check.
    #[inline(always)]
    pub const fn checkers(&self) -> Bitboard {
        self.checkers
    }

    /// Fetch a [`Bitboard`] of all squares occupied by pinned pieces.
    #[inline(always)]
    pub const fn pinned(&self) -> Bitboard {
        self.pinned
    }

    // TODO: Needs testing
    /*
    /// Checks if playing the provided [`Move`] is legal on the current position.
    ///
    /// This aims to be faster than playing the move and recalculating checkmasks and
    /// whatnot by manually moving pieces around and recalculating enemy attacks.
    /// In short, this function (re)moves (captures) appropriate piece(s) (castling),
    /// computes all square attacked by enemy pieces,
    /// and returns whether or not those attacks contain our King.
    pub fn is_legal(&self, mv: Move) -> bool {
        // Create a new board to work with
        let mut board = self.board;

        let from = mv.from();
        let to = mv.to();

        // Remove piece from origin square
        let Some(mut piece) = board.take(from) else {
            return false;
        };
        let color = piece.color();

        // If it's a castle, we need to move the Rook
        if mv.is_castle() {
            let castle_index = mv.is_short_castle() as usize;
            let old_rook_square = [Square::A1, Square::H1][castle_index].rank_relative_to(color);
            let new_rook_square = [Square::D1, Square::F1][castle_index].rank_relative_to(color);

            // Move the rook. The King is already handled before and after this if-statement
            let Some(rook) = board.take(old_rook_square) else {
                return false;
            };
            board.place(rook, new_rook_square);
        }

        // If it's en passant, we need to clear the space BEHIND this Pawn
        if mv.is_en_passant() {
            // Safety: En passant can only happen on ranks 3 and 6, so there is guaranteed to be a tile behind `to`
            let ep_square = unsafe { to.backward_by(color, 1).unwrap_unchecked() };
            board.clear(ep_square);
        }

        // Promote the pawn, if applicable
        if let Some(promotion) = mv.promotion() {
            piece = piece.promoted(promotion);
        }

        // Clear destination square and place piece on it
        board.clear(to);
        board.place(piece, to);

        // Compute the enemy attacks to our King
        let king_bb = board.king(color);
        let enemy_attacks =
            compute_attacks_to(&board, king_bb.to_square_unchecked(), color.opponent());

        enemy_attacks.contains(&king_bb)
    }
     */

    /// Generate all legal moves from the current position.
    ///
    /// If you need all legal moves for the position, use this method.
    /// If you want to incrementally generated moves one-by-one, use [`MoveGenIter`].
    #[inline(always)]
    pub fn get_legal_moves(&self) -> MoveList {
        let friendlies = self.color(self.side_to_move());
        self.get_legal_moves_from(friendlies)
    }

    /// Generate all legal moves from the current position that originate from squares in `mask`.
    ///
    /// Important note: If you call this method on a position that is in double-check with a
    /// mask that does _not_ include the King who is in check, no moves will be generated.
    /// This is intentional behavior, as only the King can move when in double-check.
    ///
    /// # Example
    /// ```
    /// use chessie::{Game, Color};
    /// let game = Game::default();
    /// let mask = game.knights(Color::White);
    /// let mut knight_moves = game.get_legal_moves_from(mask).into_iter();
    ///
    /// assert_eq!(knight_moves.next().unwrap(), "b1a3");
    /// assert_eq!(knight_moves.next().unwrap(), "b1c3");
    /// assert_eq!(knight_moves.next().unwrap(), "g1f3");
    /// assert_eq!(knight_moves.next().unwrap(), "g1h3");
    /// assert!(knight_moves.next().is_none());
    /// ```
    #[inline(always)]
    pub fn get_legal_moves_from(&self, mask: Bitboard) -> MoveList {
        let mut moves = MoveList::default();
        match self.checkers().population() {
            0 => self.generate_all_moves::<false>(mask, &mut moves),
            1 => self.generate_all_moves::<true>(mask, &mut moves),
            // If we're in double check, we can only move the King
            _ => self.generate_king_moves::<true>(mask, &mut moves),
        }
        moves
    }

    /// Wrapper for all of the `generate_x_moves` methods.
    #[inline(always)]
    fn generate_all_moves<const IN_CHECK: bool>(&self, mask: Bitboard, moves: &mut MoveList) {
        self.generate_pawn_moves::<IN_CHECK>(mask, moves);
        self.generate_knight_moves::<IN_CHECK>(mask, moves);
        self.generate_bishop_moves::<IN_CHECK>(mask, moves);
        self.generate_rook_moves::<IN_CHECK>(mask, moves);
        self.generate_king_moves::<IN_CHECK>(mask, moves);
    }

    // fn generate_pawn_moves<const IN_CHECK: bool>(&self, moves: &mut MoveList) {
    //     let color = self.side_to_move();

    //     // Any pawn can push forward once, so long as there's nothing blocking it & it's not horizontally pinned
    //     let pawns_that_can_push = self.pawns(color);
    //     let single_pushes = pawns_that_can_push.advance_by(color, 1);
    // }

    /// Creates and appends a [`Move`] that is either a quiet or capture.
    #[inline(always)]
    fn serialize_normal_move(&self, to: Square, from: Square, moves: &mut MoveList) {
        let kind = if self.has(to) {
            MoveKind::Capture
        } else {
            MoveKind::Quiet
        };

        moves.push(Move::new(from, to, kind));
    }

    /// Generates and serializes all legal Pawn moves.
    fn generate_pawn_moves<const IN_CHECK: bool>(&self, mask: Bitboard, moves: &mut MoveList) {
        let color = self.side_to_move();
        for from in self.pawns(color) & mask {
            let mobility = self.generate_legal_pawn_mobility::<IN_CHECK>(color, from);

            for to in mobility {
                let mut kind = if self.has(to) {
                    MoveKind::Capture
                } else {
                    MoveKind::Quiet
                };

                if to.rank() == Rank::eighth(color) {
                    // If this move also captures, it's a capture-promote
                    if kind == MoveKind::Capture {
                        moves.push(Move::new(from, to, MoveKind::CaptureAndPromoteKnight));
                        moves.push(Move::new(from, to, MoveKind::CaptureAndPromoteBishop));
                        moves.push(Move::new(from, to, MoveKind::CaptureAndPromoteRook));
                        kind = MoveKind::CaptureAndPromoteQueen;
                    } else {
                        moves.push(Move::new(from, to, MoveKind::PromoteKnight));
                        moves.push(Move::new(from, to, MoveKind::PromoteBishop));
                        moves.push(Move::new(from, to, MoveKind::PromoteRook));
                        kind = MoveKind::PromoteQueen;
                    }
                }
                // If this pawn is moving to the en passant square, it's en passant
                else if Some(to) == self.ep_square() {
                    kind = MoveKind::EnPassantCapture;
                }
                // If the Pawn is moving two ranks, it's a double push
                else if from.rank().abs_diff(to.rank()) == 2 {
                    kind = MoveKind::PawnDoublePush;
                }

                let mv = Move::new(from, to, kind);
                moves.push(mv);
            }
        }
    }

<<<<<<< HEAD
=======
    /// Generates and serializes all legal Knight moves.
    fn generate_knight_moves<const IN_CHECK: bool>(&self, mask: Bitboard, moves: &mut MoveList) {
        let color = self.side_to_move();
        for from in self.knights(color) & mask {
            let attacks = knight_attacks(from);
            let mobility = self.generate_legal_normal_piece_mobility::<IN_CHECK>(from, attacks);

            for to in mobility {
                self.serialize_normal_move(to, from, moves);
            }
        }
    }

    /// Generates and serializes all legal Bishop moves.
    fn generate_bishop_moves<const IN_CHECK: bool>(&self, mask: Bitboard, moves: &mut MoveList) {
        let color = self.side_to_move();
        let blockers = self.occupied();
        for from in self.diagonal_sliders(color) & mask {
            let attacks = bishop_attacks(from, blockers);
            let mobility = self.generate_legal_normal_piece_mobility::<IN_CHECK>(from, attacks);

            for to in mobility {
                self.serialize_normal_move(to, from, moves);
            }
        }
    }

    /// Generates and serializes all legal Rook moves.
    fn generate_rook_moves<const IN_CHECK: bool>(&self, mask: Bitboard, moves: &mut MoveList) {
        let color = self.side_to_move();
        let blockers = self.occupied();
        for from in self.orthogonal_sliders(color) & mask {
            let attacks = rook_attacks(from, blockers);
            let mobility = self.generate_legal_normal_piece_mobility::<IN_CHECK>(from, attacks);

            for to in mobility {
                self.serialize_normal_move(to, from, moves);
            }
        }
    }

    /// Generates and serializes all legal King moves.
    fn generate_king_moves<const IN_CHECK: bool>(&self, mask: Bitboard, moves: &mut MoveList) {
        // If the mask doesn't contain the King, then don't generate the King's moves
        if mask.is_disjoint(self.king_square) {
            return;
        }

        let from = self.king_square;
        let color = self.side_to_move();
        for to in self.generate_legal_king_mobility::<IN_CHECK>(color, from) {
            let victim = self.piece_at(to);
            let mut kind = if victim.is_some() {
                MoveKind::Capture
            } else {
                MoveKind::Quiet
            };

            // if from == Square::E1.rank_relative_to(color) {
            //     if to == Square::G1.rank_relative_to(color) {
            //         kind = MoveKind::ShortCastle;
            //     } else if to == Square::C1.rank_relative_to(color) {
            //         kind = MoveKind::LongCastle;
            //     }
            // }

            // If this move "captures" our own Rook, it is castling
            if victim.is_some_and(|p| p.is_rook() && p.color() == color) {
                // Determine which side of castling this is
                if to.file() > from.file() {
                    kind = MoveKind::ShortCastle;
                } else {
                    kind = MoveKind::LongCastle;
                }
            }

            let mv = Move::new(from, to, kind);
            moves.push(mv);
        }
    }

    /*
    /// Generate all legal captures from the current position.
    ///
    /// **Note**: This does not include en passant, for simplicity
    pub fn get_legal_captures(&self) -> MoveList {
        self.iter().only_captures().collect()
    }
     */

    /*
    /// Yields a [`MoveGenIter`] to iterate over all legal moves available in the current position.
    ///
    /// If your intent is to search _every_ available move, use [`Game::get_legal_moves`] instead.
    pub fn iter(&self) -> MoveGenIter {
        MoveGenIter::new(self)
    }
     */

>>>>>>> 851a9096
    /*
    // TODO: https://github.com/dannyhammer/brogle/issues/9
    fn compute_pawn_moves(
        &self,
        color: Color,
        checkmask: Bitboard,
        moves: &mut MoveList,
    ) {
        // Fetch all pinned and unpinned pawns
        let pinned_pawns = self.pawns(color) & self.pinmask();
        let unpinned_pawns = self.pawns(color) & !self.pinmask();
        // eprintln!("PINNED PAWNS:\n{pinned_pawns:?}");
        // eprintln!("UNPINNED PAWNS:\n{unpinned_pawns:?}");

        // Pinned pawns may push along their pin ray
        let pinned_pushes = pinned_pawns.advance_by(color, 1) & self.pinmask();
        // Unpinned pawns may push normally
        let unpinned_pushes = unpinned_pawns.advance_by(color, 1);
        let pushes = pinned_pushes | unpinned_pushes;
        // eprintln!("PUSHES:\n{pushes:?}");

        // Cannot push outside of checkmask or into an occupied spot
        let legal_push_mask = !self.occupied() & checkmask;
        let single_pushes = pushes & legal_push_mask;
        // If it can push once, check if it's on the third rank. If so, it can push again.
        let third_rank = Bitboard::third_rank(color);
        let double_pushes = (single_pushes & third_rank).advance_by(color, 1) & legal_push_mask;

        // eprintln!("DOUBLE PUSHES:\n{double_pushes:?}");

        // Cannot capture outside of checkmask or into an empty or friendly spot
        let legal_enemies = self.color(color.opponent()) & checkmask;
        let east_captures = self.pawns(color).advance_by(color, 1).east() & legal_enemies;
        let west_captures = self.pawns(color).advance_by(color, 1).west() & legal_enemies;

        // Now generate the moves for these
        for to in single_pushes {
            let from = to.backward_by(color, 1).unwrap();
            if to.rank() == Rank::eighth(color) {
                moves.push(Move::new(from, to, MoveKind::Promote(PieceKind::Knight)));
                moves.push(Move::new(from, to, MoveKind::Promote(PieceKind::Bishop)));
                moves.push(Move::new(from, to, MoveKind::Promote(PieceKind::Rook)));
                moves.push(Move::new(from, to, MoveKind::Promote(PieceKind::Queen)));
            } else {
                moves.push(Move::new(from, to, MoveKind::Quiet));
            }
        }

        for to in double_pushes {
            let from = to.backward_by(color, 2).unwrap();
            moves.push(Move::new(from, to, MoveKind::Quiet));
        }

        for to in west_captures {
            let from = to.backward_by(color, 1).unwrap().left_by(color, 1).unwrap();

            if to.rank() == Rank::eighth(color) {
                moves.push(Move::new(from, to, MoveKind::PromoCapt(PieceKind::Knight)));
                moves.push(Move::new(from, to, MoveKind::PromoCapt(PieceKind::Bishop)));
                moves.push(Move::new(from, to, MoveKind::PromoCapt(PieceKind::Rook)));
                moves.push(Move::new(from, to, MoveKind::PromoCapt(PieceKind::Queen)));
            } else {
                moves.push(Move::new(from, to, MoveKind::Quiet));
            }
        }

        for to in east_captures {
            let from = to
                .backward_by(color, 1)
                .unwrap()
                .right_by(color, 1)
                .unwrap();
            if to.rank() == Rank::eighth(color) {
                moves.push(Move::new(from, to, MoveKind::PromoCapt(PieceKind::Knight)));
                moves.push(Move::new(from, to, MoveKind::PromoCapt(PieceKind::Bishop)));
                moves.push(Move::new(from, to, MoveKind::PromoCapt(PieceKind::Rook)));
                moves.push(Move::new(from, to, MoveKind::PromoCapt(PieceKind::Queen)));
            } else {
                moves.push(Move::new(from, to, MoveKind::Quiet));
            }
        }
    }
    */

    /// Generates and serializes all legal Knight moves.
    fn generate_knight_moves<const IN_CHECK: bool>(&self, mask: Bitboard, moves: &mut MoveList) {
        let color = self.side_to_move();
        for from in self.knights(color) & mask {
            let attacks = knight_attacks(from);
            let mobility = self.generate_legal_normal_piece_mobility::<IN_CHECK>(from, attacks);

            for to in mobility {
                self.serialize_normal_move(to, from, moves);
            }
        }
    }

    /// Generates and serializes all legal Bishop moves.
    fn generate_bishop_moves<const IN_CHECK: bool>(&self, mask: Bitboard, moves: &mut MoveList) {
        let color = self.side_to_move();
        let blockers = self.occupied();
        for from in self.diagonal_sliders(color) & mask {
            let attacks = bishop_attacks(from, blockers);
            let mobility = self.generate_legal_normal_piece_mobility::<IN_CHECK>(from, attacks);

            for to in mobility {
                self.serialize_normal_move(to, from, moves);
            }
        }
    }

    /// Generates and serializes all legal Rook moves.
    fn generate_rook_moves<const IN_CHECK: bool>(&self, mask: Bitboard, moves: &mut MoveList) {
        let color = self.side_to_move();
        let blockers = self.occupied();
        for from in self.orthogonal_sliders(color) & mask {
            let attacks = rook_attacks(from, blockers);
            let mobility = self.generate_legal_normal_piece_mobility::<IN_CHECK>(from, attacks);

            for to in mobility {
                self.serialize_normal_move(to, from, moves);
            }
        }
    }

    /// Generates and serializes all legal King moves.
    fn generate_king_moves<const IN_CHECK: bool>(&self, mask: Bitboard, moves: &mut MoveList) {
        // If the mask doesn't contain the King, then don't generate the King's moves
        if mask.is_disjoint(self.king_square) {
            return;
        }

        let from = self.king_square;
        let color = self.side_to_move();
        for to in self.generate_legal_king_mobility::<IN_CHECK>(color, from) {
            let kind = if let Some(victim) = self.piece_at(to) {
                // If the victim is friendly, this is a castling move (KxR).
                if victim.color() == color {
                    if to.file() > from.file() {
                        MoveKind::ShortCastle
                    } else {
                        MoveKind::LongCastle
                    }
                } else {
                    MoveKind::Capture
                }
            } else {
                MoveKind::Quiet
            };

            let mv = Move::new(from, to, kind);
            moves.push(mv);
        }
    }

    /// Returns `true` if the side-to-move is currently in check.
    #[inline(always)]
    pub const fn is_in_check(&self) -> bool {
        self.checkers.population() > 0
    }

    /// Returns `true` if the side-to-move is currently in double check (in check by more than one piece).
    #[inline(always)]
    pub const fn is_in_double_check(&self) -> bool {
        self.checkers.population() > 1
    }

    /// Generates a [`Bitboard`] of all legal moves for `piece` at `square`.
    pub(crate) fn generate_legal_mobility_for<const IN_CHECK: bool>(
        &self,
        piece: Piece,
        square: Square,
    ) -> Bitboard {
        // Only Pawns and Kings have special movement
        match piece.kind() {
            PieceKind::Pawn => self.generate_legal_pawn_mobility::<IN_CHECK>(piece.color(), square),
            PieceKind::King => self.generate_legal_king_mobility::<IN_CHECK>(piece.color(), square),

            // The remaining pieces all behave the same- just with different default attacks
            PieceKind::Knight => self
                .generate_legal_normal_piece_mobility::<IN_CHECK>(square, knight_attacks(square)),
            PieceKind::Bishop => self.generate_legal_normal_piece_mobility::<IN_CHECK>(
                square,
                bishop_attacks(square, self.occupied()),
            ),
            PieceKind::Rook => self.generate_legal_normal_piece_mobility::<IN_CHECK>(
                square,
                rook_attacks(square, self.occupied()),
            ),
            PieceKind::Queen => self.generate_legal_normal_piece_mobility::<IN_CHECK>(
                square,
                queen_attacks(square, self.occupied()),
            ),
        }
    }

    /// Generates a [`Bitboard`] of all legal moves for a Pawn at `square`.
    fn generate_legal_pawn_mobility<const IN_CHECK: bool>(
        &self,
        color: Color,
        square: Square,
    ) -> Bitboard {
        let blockers = self.occupied();

        // Pinned pawns are complicated:
        // - A pawn pinned horizontally cannot move. At all.
        // - A pawn pinned vertically can only push forward, not capture.
        // - A pawn pinned diagonally can only capture it's pinner.
        let is_pinned = self.pinned.intersects(square);
        let pinmask = Bitboard::from_bool(!is_pinned) | ray_containing(square, self.king_square);

        // If en passant can be performed, check its legality.
        // If not, default to an empty bitboard.
        let ep_bb = self
            .ep_square()
            .map(|ep_square| self.generate_ep_bitboard(color, square, ep_square))
            .unwrap_or_default();

        // Get a mask for all possible pawn double pushes.
        let all_but_this_pawn = blockers ^ square;
        let double_push_mask = all_but_this_pawn | all_but_this_pawn.forward_by(color, 1);
        let pushes = pawn_pushes(square, color) & !double_push_mask & !blockers;

        // Attacks are only possible on enemy occupied squares, or en passant.
        let enemies = self.color(color.opponent());
        let attacks = pawn_attacks(square, color) & (enemies | ep_bb);

        // Pseudo-legal      ---------------Legal--------------
        (pushes | attacks) & (self.checkmask | ep_bb) & pinmask
    }

    /// Generate a [`Bitboard`] for the legality of performing an en passant capture with the Pawn at `square`.
    ///
    /// If en passant is legal, the returned bitboard will have a single bit set, representing a legal capture for the Pawn at `square`.
    /// If en passant is not legal, the returned bitboard will be empty.
    #[inline(always)]
    fn generate_ep_bitboard(&self, color: Color, square: Square, ep_square: Square) -> Bitboard {
        // If this Pawn isn't on an adjacent file and the same rank as the enemy Pawn that caused en passant to be possible, it can't perform en passant
        if square.distance_ranks(ep_square) != 1 || square.distance_files(ep_square) != 1 {
            return Bitboard::EMPTY_BOARD;
        }

        // Compute a blockers bitboard as if EP was performed.
        let ep_bb = ep_square.bitboard();
        let ep_target_bb = ep_bb.backward_by(color, 1);
        let blockers_after_ep = (self.occupied() ^ ep_target_bb ^ square) | ep_bb;

        // If, after performing EP, any sliders can attack our King, EP is not legal
        let enemy_ortho_sliders = self.orthogonal_sliders(color.opponent());
        if (rook_attacks(self.king_square, blockers_after_ep) & enemy_ortho_sliders).is_nonempty() {
            return Bitboard::EMPTY_BOARD;
        }

        let enemy_diag_sliders = self.diagonal_sliders(color.opponent());
        if (bishop_attacks(self.king_square, blockers_after_ep) & enemy_diag_sliders).is_nonempty()
        {
            return Bitboard::EMPTY_BOARD;
        }

        // Otherwise, it is safe to perform EP
        ep_bb
    }

    /// Generates a [`Bitboard`] of all legal moves for the King at `square`.
    fn generate_legal_king_mobility<const IN_CHECK: bool>(
        &self,
        color: Color,
        square: Square,
    ) -> Bitboard {
        let attacks = king_attacks(square);
        let enemy_attacks = compute_attacks_by(self, color.opponent());

        // If in check, we cannot castle- we can only attack with the default movement of the King.
        let castling = if IN_CHECK {
            Bitboard::EMPTY_BOARD
        } else {
            // Otherwise, compute castling availability like normal
            let short = self.castling_rights_for(color).short.map(|rook| {
                let rook_start = Square::new(rook, Rank::first(color));
                let king_end = Square::king_short_castle(color);
                let rook_end = Square::rook_short_castle(color);
                self.generate_castling_bitboard(rook_start, rook_end, king_end, enemy_attacks)
            });

            let long = self.castling_rights_for(color).long.map(|rook| {
                let rook_start = Square::new(rook, Rank::first(color));
                let king_end = Square::king_long_castle(color);
                let rook_end = Square::rook_long_castle(color);
                self.generate_castling_bitboard(rook_start, rook_end, king_end, enemy_attacks)
            });

            (short.unwrap_or_default() | long.unwrap_or_default())
            // Can only castle to friendly Rooks
                & self.piece_parts(color, PieceKind::Rook)
        };

        // Safe squares are ones not attacked by the enemy or part of a discoverable check
        let safe_squares = !(enemy_attacks | self.generate_discoverable_checks_bitboard(color));

        // All legal attacks that are safe and not on friendly squares, as well as castling
        (attacks & self.enemy_or_empty(color) & safe_squares) | castling
    }

    /// Generate a bitboard for `color`'s ability to castle with the Rook on `rook_square`, which will place the King on `dst_square`.
    #[inline(always)]
    fn generate_castling_bitboard(
        &self,
        rook_square: Square,
        rook_dst_square: Square,
<<<<<<< HEAD
        king_dst_square: Square,
=======
        dst_square: Square,
>>>>>>> 851a9096
        enemy_attacks: Bitboard,
    ) -> Bitboard {
        // The King and Rook don't count as blockers, since they're moving through each other
        let blockers = self.occupied() ^ self.king_square ^ rook_square;

        // All squares between the King and his destination must be empty
<<<<<<< HEAD
        let king_to_dst = ray_between(self.king_square, king_dst_square) | king_dst_square;
=======
        let king_to_dst = ray_between(self.king_square, dst_square) | dst_square;
>>>>>>> 851a9096
        // All squares between the Rook and its destination must be empty
        let rook_to_dst = ray_between(rook_square, rook_dst_square) | rook_dst_square;
        let squares_are_empty =
            (rook_to_dst & blockers).is_empty() && (king_to_dst & blockers).is_empty();

        // All squares between the King and his destination (inclusive) must not be attacked
<<<<<<< HEAD
        let squares_that_must_be_safe = ray_between(self.king_square, king_dst_square)
            | king_dst_square
            | (self.pinned() & rook_square); // If the Rook is pinned, we can't castle
        let squares_are_safe = (squares_that_must_be_safe & enemy_attacks).is_empty();

        Bitboard::from_square(rook_square)
            & Bitboard::from_bool(squares_are_empty && squares_are_safe)

        /*
        // All squares between the King and Rook must be empty
        let blockers = self.occupied();
        let squares_that_must_be_empty = ray_between(self.king_square, rook_square);
        let squares_are_empty = (squares_that_must_be_empty & blockers).is_empty();

        // All squares between the King and his destination must not be attacked
        let squares_that_must_be_safe = ray_between(self.king_square, king_dst_square);

        let squares_are_safe = (squares_that_must_be_safe & enemy_attacks).is_empty();

        Bitboard::from_square(king_dst_square)
=======
        let squares_that_must_be_safe =
            ray_between(self.king_square, dst_square) | dst_square | (self.pinned() & rook_square); // If the Rook is pinned, we can't castle
        let squares_are_safe = (squares_that_must_be_safe & enemy_attacks).is_empty();

        Bitboard::from_square(rook_square)
>>>>>>> 851a9096
            & Bitboard::from_bool(squares_are_empty && squares_are_safe)
          */
    }

    /// These are the rays containing the King and his Checkers.
    /// They are used to prevent the King from retreating along a line he is checked on.
    /// Note: A pawn can't generate a discoverable check, as it can only capture 1 square away.
    #[inline(always)]
    fn generate_discoverable_checks_bitboard(&self, color: Color) -> Bitboard {
        let mut discoverable = Bitboard::EMPTY_BOARD;

        for checker in self.checkers & self.sliders(color.opponent()) {
            // Need to XOR because capturing the checker is legal
            discoverable |= ray_containing(self.king_square, checker) ^ checker;
        }

        discoverable
    }

    /// Generates a [`Bitboard`] of all legal moves for a non-Pawn and non-King piece at `square`.
    #[inline(always)]
    fn generate_legal_normal_piece_mobility<const IN_CHECK: bool>(
        &self,
        square: Square,
        default_attacks: Bitboard,
    ) -> Bitboard {
        // Check if this piece is pinned along any of the pinmasks
        let is_pinned = self.pinned.intersects(square);
        let pinmask = Bitboard::from_bool(!is_pinned) | ray_containing(square, self.king_square);

        // Pseudo-legal attacks that are within the check/pin mask and attack non-friendly squares
        default_attacks & self.checkmask & pinmask
    }
}

impl Deref for Game {
    type Target = Position;
    /// A [`Game`] immutably dereferences to a [`Position`], for simplicity.
    #[inline(always)]
    fn deref(&self) -> &Self::Target {
        &self.position
    }
}

impl FromStr for Game {
    type Err = anyhow::Error;
    /// Wrapper for [`Game::from_fen`]
    #[inline(always)]
    fn from_str(s: &str) -> std::result::Result<Self, Self::Err> {
        Self::from_fen(s)
    }
}

impl Default for Game {
    /// Standard starting position for Chess.
    #[inline(always)]
    fn default() -> Self {
        Self::new(Position::default())
    }
}

impl<'a> IntoIterator for &'a Game {
    type IntoIter = MoveGenIter<'a>;
    type Item = Move;

    #[inline(always)]
    fn into_iter(self) -> Self::IntoIter {
        MoveGenIter::new(self)
    }
}

impl<'a> IntoIterator for &'a mut Game {
    type IntoIter = MoveGenIter<'a>;
    type Item = Move;

    #[inline(always)]
    fn into_iter(self) -> Self::IntoIter {
        MoveGenIter::new(self)
    }
}

impl fmt::Display for Game {
    fn fmt(&self, f: &mut fmt::Formatter<'_>) -> fmt::Result {
        let ranks = Rank::iter().rev();

        let squares_to_string = |bb: Bitboard| {
            bb.into_iter()
                .map(Square::to_uci)
                .collect::<Vec<_>>()
                .join(", ")
        };

        for rank in ranks {
            write!(f, "{rank}")?;
            write!(f, "|")?;
            for file in File::iter() {
                let piece = self.board().piece_at(file * rank);
                let piece_char = piece.map(|p| p.char()).unwrap_or('.');
                write!(f, " {piece_char}")?;
            }

            if rank == Rank::SEVEN {
                if f.alternate() {
                    write!(f, "        FEN: {:#}", self.position())?;
                } else {
                    write!(f, "        FEN: {}", self.position())?;
                }
            } else if rank == Rank::SIX {
                write!(f, "        Key: {}", self.key())?;
            } else if rank == Rank::FIVE {
                write!(f, "   Checkers: {}", squares_to_string(self.checkers()))?;
            } else if rank == Rank::FOUR {
                write!(f, "     Pinned: {}", squares_to_string(self.pinned()))?;
                // } else if rank == Rank::THREE {
                // } else if rank == Rank::TWO {
                // } else if rank == Rank::ONE {
            }
            writeln!(f)?;
        }
        write!(f, " +")?;
        for _ in File::iter() {
            write!(f, "--")?;
        }
        write!(f, "\n   ")?;
        for file in File::iter() {
            write!(f, "{file}")?;
            write!(f, " ")?;
        }

        Ok(())
    }
}

impl fmt::Debug for Game {
    fn fmt(&self, f: &mut fmt::Formatter<'_>) -> fmt::Result {
        let format = |to_fmt: &[(Bitboard, &str)]| {
            let strings = to_fmt
                .iter()
                .map(|(b, s)| (b.to_string(), s))
                .collect::<Vec<_>>();

            let splits = strings
                .iter()
                .map(|(b, _)| b.split('\n').collect::<Vec<_>>())
                .collect::<Vec<_>>();

            let labels = strings.iter().fold(String::new(), |mut acc, (_, s)| {
                _ = write!(acc, "{s:10}\t\t");
                acc
            });

            let boards = (0..8).fold(String::new(), |mut acc, i| {
                _ = writeln!(
                    acc,
                    "{}",
                    (0..splits.len()).fold(String::new(), |mut output, j| {
                        _ = write!(output, "{}\t", splits[j][i]);
                        output
                    })
                );
                acc
            });

            format!("{labels}\n{boards}")
        };

        let color = self.position.side_to_move();

        let check_data = format(&[
            (self.checkers, "Checkers"),
            (self.checkmask, "Checkmask"),
            (self.pinned, "Pinned"),
            (
                self.generate_discoverable_checks_bitboard(color),
                "Disc. Checks",
            ),
        ]);

        let mobility_data = format(&[
            (self.position.color(color), "Friendlies"),
            (self.position.color(color.opponent()), "Enemies"),
        ]);

        write!(
            f,
            "Position:\n{:?}\n\n{check_data}\n\n{mobility_data}",
            self.position
        )
    }
}<|MERGE_RESOLUTION|>--- conflicted
+++ resolved
@@ -101,21 +101,12 @@
     /// ```
     /// # use chessie::*;
     /// // 518 is the Scharnagl number for startpos
-<<<<<<< HEAD
     /// let startpos = Game::from_960(518);
     /// assert_eq!(startpos, Game::from_fen(FEN_STARTPOS).unwrap());
     /// ```
     #[inline(always)]
     pub fn from_960(n: usize) -> Self {
         Self::new(Position::from_d960(n, n))
-=======
-    /// let startpos = Game::from_frc(518);
-    /// assert_eq!(startpos, Game::from_fen(FEN_STARTPOS).unwrap());
-    /// ```
-    #[inline(always)]
-    pub fn from_frc(n: usize) -> Self {
-        Self::new(Position::from_dfrc(n, n))
->>>>>>> 851a9096
     }
 
     /// Converts a pair of [Scharnagl Numbers](https://en.wikipedia.org/wiki/Fischer_random_chess_numbering_scheme#Direct_derivation) to a Double Fischer Random Chess starting position.
@@ -124,13 +115,8 @@
     ///
     /// If either Scharnagl number `>= 960`, as there are only 960 valid starting positions.
     #[inline(always)]
-<<<<<<< HEAD
     pub fn from_d960(white_scharnagl: usize, black_scharnagl: usize) -> Self {
         Self::new(Position::from_d960(white_scharnagl, black_scharnagl))
-=======
-    pub fn from_dfrc(white_scharnagl: usize, black_scharnagl: usize) -> Self {
-        Self::new(Position::from_dfrc(white_scharnagl, black_scharnagl))
->>>>>>> 851a9096
     }
 
     /// Copies `self` and returns a [`Game`] after having applied the provided [`Move`].
@@ -470,108 +456,6 @@
         }
     }
 
-<<<<<<< HEAD
-=======
-    /// Generates and serializes all legal Knight moves.
-    fn generate_knight_moves<const IN_CHECK: bool>(&self, mask: Bitboard, moves: &mut MoveList) {
-        let color = self.side_to_move();
-        for from in self.knights(color) & mask {
-            let attacks = knight_attacks(from);
-            let mobility = self.generate_legal_normal_piece_mobility::<IN_CHECK>(from, attacks);
-
-            for to in mobility {
-                self.serialize_normal_move(to, from, moves);
-            }
-        }
-    }
-
-    /// Generates and serializes all legal Bishop moves.
-    fn generate_bishop_moves<const IN_CHECK: bool>(&self, mask: Bitboard, moves: &mut MoveList) {
-        let color = self.side_to_move();
-        let blockers = self.occupied();
-        for from in self.diagonal_sliders(color) & mask {
-            let attacks = bishop_attacks(from, blockers);
-            let mobility = self.generate_legal_normal_piece_mobility::<IN_CHECK>(from, attacks);
-
-            for to in mobility {
-                self.serialize_normal_move(to, from, moves);
-            }
-        }
-    }
-
-    /// Generates and serializes all legal Rook moves.
-    fn generate_rook_moves<const IN_CHECK: bool>(&self, mask: Bitboard, moves: &mut MoveList) {
-        let color = self.side_to_move();
-        let blockers = self.occupied();
-        for from in self.orthogonal_sliders(color) & mask {
-            let attacks = rook_attacks(from, blockers);
-            let mobility = self.generate_legal_normal_piece_mobility::<IN_CHECK>(from, attacks);
-
-            for to in mobility {
-                self.serialize_normal_move(to, from, moves);
-            }
-        }
-    }
-
-    /// Generates and serializes all legal King moves.
-    fn generate_king_moves<const IN_CHECK: bool>(&self, mask: Bitboard, moves: &mut MoveList) {
-        // If the mask doesn't contain the King, then don't generate the King's moves
-        if mask.is_disjoint(self.king_square) {
-            return;
-        }
-
-        let from = self.king_square;
-        let color = self.side_to_move();
-        for to in self.generate_legal_king_mobility::<IN_CHECK>(color, from) {
-            let victim = self.piece_at(to);
-            let mut kind = if victim.is_some() {
-                MoveKind::Capture
-            } else {
-                MoveKind::Quiet
-            };
-
-            // if from == Square::E1.rank_relative_to(color) {
-            //     if to == Square::G1.rank_relative_to(color) {
-            //         kind = MoveKind::ShortCastle;
-            //     } else if to == Square::C1.rank_relative_to(color) {
-            //         kind = MoveKind::LongCastle;
-            //     }
-            // }
-
-            // If this move "captures" our own Rook, it is castling
-            if victim.is_some_and(|p| p.is_rook() && p.color() == color) {
-                // Determine which side of castling this is
-                if to.file() > from.file() {
-                    kind = MoveKind::ShortCastle;
-                } else {
-                    kind = MoveKind::LongCastle;
-                }
-            }
-
-            let mv = Move::new(from, to, kind);
-            moves.push(mv);
-        }
-    }
-
-    /*
-    /// Generate all legal captures from the current position.
-    ///
-    /// **Note**: This does not include en passant, for simplicity
-    pub fn get_legal_captures(&self) -> MoveList {
-        self.iter().only_captures().collect()
-    }
-     */
-
-    /*
-    /// Yields a [`MoveGenIter`] to iterate over all legal moves available in the current position.
-    ///
-    /// If your intent is to search _every_ available move, use [`Game::get_legal_moves`] instead.
-    pub fn iter(&self) -> MoveGenIter {
-        MoveGenIter::new(self)
-    }
-     */
-
->>>>>>> 851a9096
     /*
     // TODO: https://github.com/dannyhammer/brogle/issues/9
     fn compute_pawn_moves(
@@ -881,29 +765,20 @@
         &self,
         rook_square: Square,
         rook_dst_square: Square,
-<<<<<<< HEAD
         king_dst_square: Square,
-=======
-        dst_square: Square,
->>>>>>> 851a9096
         enemy_attacks: Bitboard,
     ) -> Bitboard {
         // The King and Rook don't count as blockers, since they're moving through each other
         let blockers = self.occupied() ^ self.king_square ^ rook_square;
 
         // All squares between the King and his destination must be empty
-<<<<<<< HEAD
         let king_to_dst = ray_between(self.king_square, king_dst_square) | king_dst_square;
-=======
-        let king_to_dst = ray_between(self.king_square, dst_square) | dst_square;
->>>>>>> 851a9096
         // All squares between the Rook and its destination must be empty
         let rook_to_dst = ray_between(rook_square, rook_dst_square) | rook_dst_square;
         let squares_are_empty =
             (rook_to_dst & blockers).is_empty() && (king_to_dst & blockers).is_empty();
 
         // All squares between the King and his destination (inclusive) must not be attacked
-<<<<<<< HEAD
         let squares_that_must_be_safe = ray_between(self.king_square, king_dst_square)
             | king_dst_square
             | (self.pinned() & rook_square); // If the Rook is pinned, we can't castle
@@ -911,28 +786,6 @@
 
         Bitboard::from_square(rook_square)
             & Bitboard::from_bool(squares_are_empty && squares_are_safe)
-
-        /*
-        // All squares between the King and Rook must be empty
-        let blockers = self.occupied();
-        let squares_that_must_be_empty = ray_between(self.king_square, rook_square);
-        let squares_are_empty = (squares_that_must_be_empty & blockers).is_empty();
-
-        // All squares between the King and his destination must not be attacked
-        let squares_that_must_be_safe = ray_between(self.king_square, king_dst_square);
-
-        let squares_are_safe = (squares_that_must_be_safe & enemy_attacks).is_empty();
-
-        Bitboard::from_square(king_dst_square)
-=======
-        let squares_that_must_be_safe =
-            ray_between(self.king_square, dst_square) | dst_square | (self.pinned() & rook_square); // If the Rook is pinned, we can't castle
-        let squares_are_safe = (squares_that_must_be_safe & enemy_attacks).is_empty();
-
-        Bitboard::from_square(rook_square)
->>>>>>> 851a9096
-            & Bitboard::from_bool(squares_are_empty && squares_are_safe)
-          */
     }
 
     /// These are the rays containing the King and his Checkers.
